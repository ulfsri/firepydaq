name: Pytest 🧪

on:
  push:
    branches:
<<<<<<< HEAD
      - main
=======
      - dev
>>>>>>> 6115438e
  pull_request:
    branches:
      - dev

jobs:
  build:
    runs-on: ${{ matrix.os }}
    strategy:
      matrix:
        python-version: ['3.9','3.12']
        os: [windows-latest]
    timeout-minutes: 30
    env:
      # Display must be available globally for linux to know where xvfb is
      DISPLAY: ":99.0"
      QT_SELECT: "qt6"

    steps:
    - uses: actions/checkout@v4
    - name: Set up Python ${{ matrix.python-version }}
      uses: actions/setup-python@v5
      with:
        python-version: ${{ matrix.python-version }}
    - name: Install Python dependencies
      run: |
        # prerequisites
        python -m pip install --upgrade pip wheel
        python -m pip install coverage flake8 pytest pytest-qt
    - name: Install package
      run: |
        pip install .
    - name: List installed packages
      run: |
        pip freeze
    - name: Test with pytest
      run: |
        coverage run --source=firepydaq --omit=*NIConfig*,*app*,*Echo*,*NISYS* -m pytest -x tests
    - name: Generate Coverage Report  
      run: |
        coverage report -m
    # Can be added later once the code and documentation is resolved. 
    # - name: Lint with flake8
    #   run: |
    #     flake8 --exclude _version.py .<|MERGE_RESOLUTION|>--- conflicted
+++ resolved
@@ -3,11 +3,7 @@
 on:
   push:
     branches:
-<<<<<<< HEAD
       - main
-=======
-      - dev
->>>>>>> 6115438e
   pull_request:
     branches:
       - dev
@@ -47,8 +43,4 @@
         coverage run --source=firepydaq --omit=*NIConfig*,*app*,*Echo*,*NISYS* -m pytest -x tests
     - name: Generate Coverage Report  
       run: |
-        coverage report -m
-    # Can be added later once the code and documentation is resolved. 
-    # - name: Lint with flake8
-    #   run: |
-    #     flake8 --exclude _version.py .+        coverage report -m